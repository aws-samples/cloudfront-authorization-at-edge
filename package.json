{
  "name": "cloudfront-authorization-at-edge",
  "version": "1.0.0",
  "description": "Protect downloads of your content hosted on CloudFront with Cognito authentication using Lambda@Edge",
  "main": "index.js",
  "scripts": {
    "test": "echo \"Sorry, there aren't any tests\"; exit 1",
    "tsc": "tsc -b",
    "webpack": "webpack --progress",
    "analyze": "webpack --profile --json > stats.json && webpack-bundle-analyzer ./stats.json",
    "build": "npm run tsc && npm run webpack",
    "update-dependencies": "for DIR in . $(ls -d src/cfn-custom-resources/*) $(ls -d src/lambda-edge/*); do [[ ! -f ${DIR}/package.json ]] || (cd ${DIR} && echo \"Updating ${DIR} ...\" && npm --depth 9999 update); done"
  },
  "keywords": [],
  "author": "",
  "devDependencies": {
<<<<<<< HEAD
    "@types/aws-lambda": "^8.10.30",
    "@types/cookie": "^0.3.3",
=======
    "@types/aws-lambda": "^8.10.31",
>>>>>>> 4b34cb4b
    "@types/fs-extra": "^7.0.0",
    "@types/jsonwebtoken": "^8.3.3",
    "@types/ncp": "^2.0.1",
    "@types/node": "^12.7.2",
    "terser-webpack-plugin": "^1.4.1",
    "ts-loader": "^6.0.4",
    "typescript": "^3.5.3",
    "webpack": "^4.39.2",
    "webpack-bundle-analyzer": "^3.4.1",
    "webpack-cli": "^3.3.7"
  },
  "dependencies": {
    "aws-sdk": "^2.514.0",
    "axios": "^0.19.0",
    "cookie": "^0.4.0",
    "jsonwebtoken": "^8.5.1",
    "jwks-rsa": "^1.6.0",
    "ncp": "^2.0.0",
    "s3-spa-upload": "^1.1.5"
  }
}<|MERGE_RESOLUTION|>--- conflicted
+++ resolved
@@ -14,12 +14,8 @@
   "keywords": [],
   "author": "",
   "devDependencies": {
-<<<<<<< HEAD
-    "@types/aws-lambda": "^8.10.30",
+    "@types/aws-lambda": "^8.10.31",
     "@types/cookie": "^0.3.3",
-=======
-    "@types/aws-lambda": "^8.10.31",
->>>>>>> 4b34cb4b
     "@types/fs-extra": "^7.0.0",
     "@types/jsonwebtoken": "^8.3.3",
     "@types/ncp": "^2.0.1",
